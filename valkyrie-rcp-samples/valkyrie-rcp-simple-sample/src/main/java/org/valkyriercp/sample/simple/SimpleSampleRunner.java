--- conflicted
+++ resolved
@@ -9,11 +9,7 @@
 		// "/org/valkyriercp/sample/simple/context.xml");
 		// XML free launch
 		new ApplicationLauncher(SimpleSplashScreenConfig.class,
-<<<<<<< HEAD
-				SimpleSampleApplicationConfig.class);
-=======
 				new AnnotationConfigApplicationContext(
 						SimpleSampleApplicationConfig.class));
->>>>>>> 61eef1db
 	}
 }