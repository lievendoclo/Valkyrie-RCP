--- conflicted
+++ resolved
@@ -20,13 +20,8 @@
 
 h2. And so, what's new ?
 
-* Updated dependency to Spring 4.0.5
-* Updated dependency to Spring Security 3.2.4
-<<<<<<< HEAD
 * Removed the @Configurable system, no longer is AspectJ needed to use Valkyrie RCP
-=======
-* Released a 1.3 version available through maven central
->>>>>>> 46a8dbd3
+
 
 h2. How to get the released versions ?
 
@@ -39,11 +34,7 @@
 bc. <dependency>
     <groupId>org.valkyriercp</groupId>
     <artifactId>valkyrie-rcp-core</artifactId>
-<<<<<<< HEAD
     <version>2.0</version>
-=======
-    <version>1.3</version>
->>>>>>> 46a8dbd3
 </dependency>
 
 
@@ -52,11 +43,7 @@
 The dependencies:
 
 bc. dependencies {
-<<<<<<< HEAD
-        compile group: 'org.valkyriercp', name:'valkyrie-rcp-core', version:'2.0'
-=======
-        compile group: 'dk.navicon', name:'valkyrie-rcp-core', version:'1.3'
->>>>>>> 46a8dbd3
+        compile group: 'dk.navicon', name:'valkyrie-rcp-core', version:'1.1'
 }
 
 h2. How do I get my IDE to work and run samples
