package org.valkyriercp.application.support;

<<<<<<< HEAD
import com.google.common.collect.Lists;
=======
import java.awt.BorderLayout;
import java.awt.Dimension;
import java.awt.Point;
import java.awt.Window;
import java.awt.event.ActionEvent;
import java.awt.event.ActionListener;
import java.io.BufferedReader;
import java.io.IOException;
import java.io.InputStreamReader;

import javax.swing.BorderFactory;
import javax.swing.JComponent;
import javax.swing.JPanel;
import javax.swing.JSeparator;
import javax.swing.JTextArea;
import javax.swing.JViewport;
import javax.swing.Timer;
import javax.swing.event.HyperlinkEvent;
import javax.swing.event.HyperlinkListener;

import org.springframework.beans.factory.annotation.Autowired;
import org.springframework.beans.factory.annotation.Configurable;
>>>>>>> 61eef1db
import org.springframework.core.io.Resource;
import org.springframework.util.FileCopyUtils;
import org.springframework.util.StringUtils;
import org.valkyriercp.application.ApplicationDescriptor;
import org.valkyriercp.application.config.ApplicationConfig;
import org.valkyriercp.command.support.AbstractCommand;
import org.valkyriercp.component.HtmlPane;
import org.valkyriercp.dialog.ApplicationDialog;
import org.valkyriercp.dialog.CloseAction;
import org.valkyriercp.util.ValkyrieRepository;

<<<<<<< HEAD
import javax.swing.*;
import javax.swing.event.HyperlinkEvent;
import javax.swing.event.HyperlinkListener;
import java.awt.*;
import java.awt.event.ActionEvent;
import java.awt.event.ActionListener;
import java.io.BufferedReader;
import java.io.IOException;
import java.io.InputStreamReader;
=======
import com.google.common.collect.Lists;
>>>>>>> 61eef1db

/**
 * An implementation of an about box in a dialog. The dialog contents contain a
 * simple, fixed area at the top showing the information from the
 * ApplicationDescriptor configured in the context. Below that is a scrolling
 * (animated) panel that displays the contents of a specified file.
 * 
 * @author Keith Donald
 * @author Oliver Hutchison
 * 
 * @see #setAboutTextPath(org.springframework.core.io.Resource)
 * @see org.valkyriercp.application.ApplicationDescriptor
 * @see org.valkyriercp.component.HtmlPane
 */
public class AboutBox {
<<<<<<< HEAD
    private Resource aboutTextPath;

    public AboutBox() {
    }

    public ApplicationConfig getApplicationConfig() {
        return ValkyrieRepository.getInstance().getApplicationConfig();
    }

    /**
     * @param path
     */
    public void setAboutTextPath(Resource path) {
        this.aboutTextPath = path;
    }

    /**
     * @return the aboutTextPath
     */
    public Resource getAboutTextPath() {
        return aboutTextPath;
    }

    public void display(Window parent) {
        AboutDialog aboutMainDialog = new AboutDialog();
        aboutMainDialog.setParentComponent(parent);
        aboutMainDialog.showDialog();
    }

    protected class AboutDialog extends ApplicationDialog {

        private HtmlScroller scroller;

        public AboutDialog() {
            setTitle("About " + getApplicationConfig().application().getName());
            setResizable(false);
            setCloseAction(CloseAction.DISPOSE);
        }

        protected void addDialogComponents() {
            JComponent dialogContentPane = createDialogContentPane();
            getDialogContentPane().add(dialogContentPane);
            getDialogContentPane().add(createButtonBar(), BorderLayout.SOUTH);
        }

        /**
         * Create the control that shows the application descriptor data (title,
         * caption, description, version, and build id).
         *
         * @return control
         */
        protected JComponent createApplicationDescriptorComponent() {
            // Build the application descriptor data, if available
            JTextArea txtDescriptor = getApplicationConfig().componentFactory().createTextAreaAsLabel();
            txtDescriptor.setBorder(BorderFactory.createEmptyBorder(5, 5, 0, 0));
            ApplicationDescriptor appDesc = getApplicationConfig().applicationDescriptor();
            if( appDesc != null ) {
                String displayName = appDesc.getDisplayName();
                String caption = appDesc.getCaption();
                String description = appDesc.getDescription();
                String version = appDesc.getVersion();
                String buildId = appDesc.getBuildId();
                StringBuffer sb = new StringBuffer();

                if( StringUtils.hasText(displayName) ) {
                    sb.append(displayName).append("\n");
                }
                if( StringUtils.hasText(caption) ) {
                    sb.append(caption).append("\n\n");
                }
                if( StringUtils.hasText(description) ) {
                    sb.append(description).append("\n\n");
                }
                if( StringUtils.hasText(version) ) {
                    sb.append(getApplicationConfig().messageResolver().getMessage("aboutBox.version.label")).append(": ").append(version).append("\n");
                }
                if( StringUtils.hasText(buildId) ) {
                    sb.append(getApplicationConfig().messageResolver().getMessage("aboutBox.buildId.label")).append(": ").append(buildId).append("\n");
                }
                txtDescriptor.setText(sb.toString());
            }
            return txtDescriptor;
        }

        /**
         * Construct the main dialog pane.
         * @return Constructed component
         */
        protected JComponent createDialogContentPane() {
            JPanel dialogPanel = new JPanel(new BorderLayout());

            // Add in the application descriptor data, if available
            dialogPanel.add(createApplicationDescriptorComponent(), BorderLayout.NORTH);

            // If a text file resource has been specified, then construct the
            // scroller to show it.
            if( aboutTextPath != null ) {
                try {
                    scroller = new HtmlScroller(false, 2000, 15, 10);
                    String text = FileCopyUtils.copyToString(new BufferedReader(new InputStreamReader(aboutTextPath
                            .getInputStream())));
                    scroller.setHtml(text);
                } catch( IOException e ) {
                    final IllegalStateException exp = new IllegalStateException("About text not accessible: "
                            + e.getMessage());
                    exp.setStackTrace(e.getStackTrace());
                    throw exp;
                }
                dialogPanel.add(scroller);
                dialogPanel.setPreferredSize(new Dimension(scroller.getPreferredSize().width, 300));
            } else {
                // Set the preferred size
                dialogPanel.setPreferredSize(new Dimension( 300, 200));
            }
            dialogPanel.add(new JSeparator(), BorderLayout.SOUTH);
            return dialogPanel;
        }

        protected void onAboutToShow() {
            if( scroller != null ) {
                try {
                    String text = FileCopyUtils.copyToString(new BufferedReader(new InputStreamReader(aboutTextPath
                            .getInputStream())));
                    scroller.setHtml(text);
                }
                catch (IOException e) {
                    final IllegalStateException exp =
                            new IllegalStateException("About text not accessible: "+e.getMessage());
                    exp.setStackTrace(e.getStackTrace());
                    throw exp;
                }
                scroller.reset();
                scroller.startScrolling();
            }
        }

        protected boolean onFinish() {
            if( scroller != null ) {
                scroller.pauseScrolling();
            }
            return true;
        }

        protected java.util.List<AbstractCommand> getCommandGroupMembers() {
            return Lists.<AbstractCommand>newArrayList(getFinishCommand());
        }

        /**
         * Get the scrolling HTML panel.
         * @return scroller
         */
        protected HtmlScroller getHtmlScroller() {
            return scroller;
        }
    }

    /**
     * A panel that scrolls the content of a HTML document.
     *
     * @author Oliver Hutchison
     */
    protected static class HtmlScroller extends JViewport implements HyperlinkListener {

        private HtmlPane htmlPane;

        private Timer timer;

        private int initalDelay;

        private double incY = 0;

        private double currentY = 0;

        private double currentX = 0;

        /**
         * Created a new HtmlScroller.
         *
         * @param antiAlias
         *            antialias the rendered HTML
         * @param initalDelay
         *            inital delay after which scrolling begins
         * @param speedPixSec
         *            scoll speed in pixels per second
         * @param fps
         *            number of updates per second
         */
        public HtmlScroller(boolean antiAlias, int initalDelay, int speedPixSec, int fps) {
            this.initalDelay = initalDelay;

            incY = (double)speedPixSec / (double)fps;

            htmlPane = new HtmlPane();
            htmlPane.setAntiAlias(antiAlias);
            htmlPane.addHyperlinkListener(this);
            setView(htmlPane);
            timer = new Timer(1000 / fps, new ActionListener() {
                public void actionPerformed(ActionEvent e) {
                    int maxY = htmlPane.getHeight() - getHeight();
                    currentY = Math.max(0, Math.min(currentY + incY, maxY));
                    if (currentY <= 0 || currentY == maxY) {
                        pauseScrolling();
                    }
                    setViewPositionInternal(new Point((int)currentX, (int)currentY));
                }
            });
            reset();
        }

        /**
         * Sets the HTML that will be rendered by this component.
         */
        public void setHtml(String html) {
            htmlPane.setText(html);
            setPreferredSize(htmlPane.getPreferredSize());
        }

        /**
         * Resets this component to its inital state.
         */
        public final void reset() {
            currentX = 0;
            currentY = 0;
            timer.setInitialDelay(initalDelay);
            setViewPositionInternal(new Point((int)currentX, (int)currentY));
        }

        /**
         * Starts the scoller
         */
        public void startScrolling() {
            timer.start();
        }

        /**
         * Pauses the scoller.
         */
        public void pauseScrolling() {
            timer.stop();
            timer.setInitialDelay(0);
        }

        public void setViewPosition(Point p) {
            // ignore calls that are not internal
        }

        public void hyperlinkUpdate(HyperlinkEvent e) {
            if (e.getEventType().equals(HyperlinkEvent.EventType.ENTERED)) {
                enteredLink();
            }
            else if (e.getEventType().equals(HyperlinkEvent.EventType.EXITED)) {
                exitedLink();
            }
        }

        private void setViewPositionInternal(Point p) {
            super.setViewPosition(p);
        }

        private void enteredLink() {
            pauseScrolling();
        }

        private void exitedLink() {
            startScrolling();
        }
    }
=======
	private Resource aboutTextPath;

	@Autowired
	private ApplicationConfig applicationConfig;

	public AboutBox() {
	}

	/**
	 * @param path
	 */
	public void setAboutTextPath(Resource path) {
		this.aboutTextPath = path;
	}

	/**
	 * @return the aboutTextPath
	 */
	public Resource getAboutTextPath() {
		return aboutTextPath;
	}

	public void display(Window parent) {
		AboutDialog aboutMainDialog = new AboutDialog();
		aboutMainDialog.setParentComponent(parent);
		aboutMainDialog.setLocationRelativeTo(parent);
		aboutMainDialog.showDialog();
	}

	protected class AboutDialog extends ApplicationDialog {

		private HtmlScroller scroller;

		public AboutDialog() {
			setTitle("About " + applicationConfig.application().getName());
			setResizable(false);
			setCloseAction(CloseAction.DISPOSE);
		}

		protected void addDialogComponents() {
			JComponent dialogContentPane = createDialogContentPane();
			getDialogContentPane().add(dialogContentPane);
			getDialogContentPane().add(createButtonBar(), BorderLayout.SOUTH);
		}

		/**
		 * Create the control that shows the application descriptor data (title,
		 * caption, description, version, and build id).
		 * 
		 * @return control
		 */
		protected JComponent createApplicationDescriptorComponent() {
			// Build the application descriptor data, if available
			JTextArea txtDescriptor = applicationConfig.componentFactory()
					.createTextAreaAsLabel();
			txtDescriptor
					.setBorder(BorderFactory.createEmptyBorder(5, 5, 0, 0));
			ApplicationDescriptor appDesc = applicationConfig
					.applicationDescriptor();
			if (appDesc != null) {
				String displayName = appDesc.getDisplayName();
				String caption = appDesc.getCaption();
				String description = appDesc.getDescription();
				String version = appDesc.getVersion();
				String buildId = appDesc.getBuildId();
				StringBuffer sb = new StringBuffer();

				if (StringUtils.hasText(displayName)) {
					sb.append(displayName).append("\n");
				}
				if (StringUtils.hasText(caption)) {
					sb.append(caption).append("\n\n");
				}
				if (StringUtils.hasText(description)) {
					sb.append(description).append("\n\n");
				}
				if (StringUtils.hasText(version)) {
					sb.append(
							applicationConfig.messageResolver().getMessage(
									"aboutBox.version.label")).append(": ")
							.append(version).append("\n");
				}
				if (StringUtils.hasText(buildId)) {
					sb.append(
							applicationConfig.messageResolver().getMessage(
									"aboutBox.buildId.label")).append(": ")
							.append(buildId).append("\n");
				}
				txtDescriptor.setText(sb.toString());
			}
			return txtDescriptor;
		}

		/**
		 * Construct the main dialog pane.
		 * 
		 * @return Constructed component
		 */
		protected JComponent createDialogContentPane() {
			JPanel dialogPanel = new JPanel(new BorderLayout());

			// Add in the application descriptor data, if available
			dialogPanel.add(createApplicationDescriptorComponent(),
					BorderLayout.NORTH);

			// If a text file resource has been specified, then construct the
			// scroller to show it.
			if (aboutTextPath != null) {
				try {
					scroller = new HtmlScroller(false, 2000, 15, 10);
					String text = FileCopyUtils
							.copyToString(new BufferedReader(
									new InputStreamReader(aboutTextPath
											.getInputStream())));
					scroller.setHtml(text);
				} catch (IOException e) {
					final IllegalStateException exp = new IllegalStateException(
							"About text not accessible: " + e.getMessage());
					exp.setStackTrace(e.getStackTrace());
					throw exp;
				}
				dialogPanel.add(scroller);
				dialogPanel.setPreferredSize(new Dimension(scroller
						.getPreferredSize().width, 300));
			} else {
				// Set the preferred size
				dialogPanel.setPreferredSize(new Dimension(300, 200));
			}
			dialogPanel.add(new JSeparator(), BorderLayout.SOUTH);
			return dialogPanel;
		}

		protected void onAboutToShow() {
			if (scroller != null) {
				try {
					String text = FileCopyUtils
							.copyToString(new BufferedReader(
									new InputStreamReader(aboutTextPath
											.getInputStream())));
					scroller.setHtml(text);
				} catch (IOException e) {
					final IllegalStateException exp = new IllegalStateException(
							"About text not accessible: " + e.getMessage());
					exp.setStackTrace(e.getStackTrace());
					throw exp;
				}
				scroller.reset();
				scroller.startScrolling();
			}
		}

		protected boolean onFinish() {
			if (scroller != null) {
				scroller.pauseScrolling();
			}
			return true;
		}

		protected java.util.List<AbstractCommand> getCommandGroupMembers() {
			return Lists.<AbstractCommand> newArrayList(getFinishCommand());
		}

		/**
		 * Get the scrolling HTML panel.
		 * 
		 * @return scroller
		 */
		protected HtmlScroller getHtmlScroller() {
			return scroller;
		}
	}

	/**
	 * A panel that scrolls the content of a HTML document.
	 * 
	 * @author Oliver Hutchison
	 */
	protected static class HtmlScroller extends JViewport implements
			HyperlinkListener {

		private HtmlPane htmlPane;

		private Timer timer;

		private int initalDelay;

		private double incY = 0;

		private double currentY = 0;

		private double currentX = 0;

		/**
		 * Created a new HtmlScroller.
		 * 
		 * @param antiAlias
		 *            antialias the rendered HTML
		 * @param initalDelay
		 *            inital delay after which scrolling begins
		 * @param speedPixSec
		 *            scoll speed in pixels per second
		 * @param fps
		 *            number of updates per second
		 */
		public HtmlScroller(boolean antiAlias, int initalDelay,
				int speedPixSec, int fps) {
			this.initalDelay = initalDelay;

			incY = (double) speedPixSec / (double) fps;

			htmlPane = new HtmlPane();
			htmlPane.setAntiAlias(antiAlias);
			htmlPane.addHyperlinkListener(this);
			setView(htmlPane);
			timer = new Timer(1000 / fps, new ActionListener() {
				public void actionPerformed(ActionEvent e) {
					int maxY = htmlPane.getHeight() - getHeight();
					currentY = Math.max(0, Math.min(currentY + incY, maxY));
					if (currentY <= 0 || currentY == maxY) {
						pauseScrolling();
					}
					setViewPositionInternal(new Point((int) currentX,
							(int) currentY));
				}
			});
			reset();
		}

		/**
		 * Sets the HTML that will be rendered by this component.
		 */
		public void setHtml(String html) {
			htmlPane.setText(html);
			setPreferredSize(htmlPane.getPreferredSize());
		}

		/**
		 * Resets this component to its inital state.
		 */
		public final void reset() {
			currentX = 0;
			currentY = 0;
			timer.setInitialDelay(initalDelay);
			setViewPositionInternal(new Point((int) currentX, (int) currentY));
		}

		/**
		 * Starts the scoller
		 */
		public void startScrolling() {
			timer.start();
		}

		/**
		 * Pauses the scoller.
		 */
		public void pauseScrolling() {
			timer.stop();
			timer.setInitialDelay(0);
		}

		public void setViewPosition(Point p) {
			// ignore calls that are not internal
		}

		public void hyperlinkUpdate(HyperlinkEvent e) {
			if (e.getEventType().equals(HyperlinkEvent.EventType.ENTERED)) {
				enteredLink();
			} else if (e.getEventType().equals(HyperlinkEvent.EventType.EXITED)) {
				exitedLink();
			}
		}

		private void setViewPositionInternal(Point p) {
			super.setViewPosition(p);
		}

		private void enteredLink() {
			pauseScrolling();
		}

		private void exitedLink() {
			startScrolling();
		}
	}
>>>>>>> 61eef1db
}<|MERGE_RESOLUTION|>--- conflicted
+++ resolved
@@ -1,8 +1,5 @@
 package org.valkyriercp.application.support;
 
-<<<<<<< HEAD
-import com.google.common.collect.Lists;
-=======
 import java.awt.BorderLayout;
 import java.awt.Dimension;
 import java.awt.Point;
@@ -25,7 +22,6 @@
 
 import org.springframework.beans.factory.annotation.Autowired;
 import org.springframework.beans.factory.annotation.Configurable;
->>>>>>> 61eef1db
 import org.springframework.core.io.Resource;
 import org.springframework.util.FileCopyUtils;
 import org.springframework.util.StringUtils;
@@ -35,21 +31,8 @@
 import org.valkyriercp.component.HtmlPane;
 import org.valkyriercp.dialog.ApplicationDialog;
 import org.valkyriercp.dialog.CloseAction;
-import org.valkyriercp.util.ValkyrieRepository;
-
-<<<<<<< HEAD
-import javax.swing.*;
-import javax.swing.event.HyperlinkEvent;
-import javax.swing.event.HyperlinkListener;
-import java.awt.*;
-import java.awt.event.ActionEvent;
-import java.awt.event.ActionListener;
-import java.io.BufferedReader;
-import java.io.IOException;
-import java.io.InputStreamReader;
-=======
+
 import com.google.common.collect.Lists;
->>>>>>> 61eef1db
 
 /**
  * An implementation of an about box in a dialog. The dialog contents contain a
@@ -64,276 +47,8 @@
  * @see org.valkyriercp.application.ApplicationDescriptor
  * @see org.valkyriercp.component.HtmlPane
  */
+@Configurable
 public class AboutBox {
-<<<<<<< HEAD
-    private Resource aboutTextPath;
-
-    public AboutBox() {
-    }
-
-    public ApplicationConfig getApplicationConfig() {
-        return ValkyrieRepository.getInstance().getApplicationConfig();
-    }
-
-    /**
-     * @param path
-     */
-    public void setAboutTextPath(Resource path) {
-        this.aboutTextPath = path;
-    }
-
-    /**
-     * @return the aboutTextPath
-     */
-    public Resource getAboutTextPath() {
-        return aboutTextPath;
-    }
-
-    public void display(Window parent) {
-        AboutDialog aboutMainDialog = new AboutDialog();
-        aboutMainDialog.setParentComponent(parent);
-        aboutMainDialog.showDialog();
-    }
-
-    protected class AboutDialog extends ApplicationDialog {
-
-        private HtmlScroller scroller;
-
-        public AboutDialog() {
-            setTitle("About " + getApplicationConfig().application().getName());
-            setResizable(false);
-            setCloseAction(CloseAction.DISPOSE);
-        }
-
-        protected void addDialogComponents() {
-            JComponent dialogContentPane = createDialogContentPane();
-            getDialogContentPane().add(dialogContentPane);
-            getDialogContentPane().add(createButtonBar(), BorderLayout.SOUTH);
-        }
-
-        /**
-         * Create the control that shows the application descriptor data (title,
-         * caption, description, version, and build id).
-         *
-         * @return control
-         */
-        protected JComponent createApplicationDescriptorComponent() {
-            // Build the application descriptor data, if available
-            JTextArea txtDescriptor = getApplicationConfig().componentFactory().createTextAreaAsLabel();
-            txtDescriptor.setBorder(BorderFactory.createEmptyBorder(5, 5, 0, 0));
-            ApplicationDescriptor appDesc = getApplicationConfig().applicationDescriptor();
-            if( appDesc != null ) {
-                String displayName = appDesc.getDisplayName();
-                String caption = appDesc.getCaption();
-                String description = appDesc.getDescription();
-                String version = appDesc.getVersion();
-                String buildId = appDesc.getBuildId();
-                StringBuffer sb = new StringBuffer();
-
-                if( StringUtils.hasText(displayName) ) {
-                    sb.append(displayName).append("\n");
-                }
-                if( StringUtils.hasText(caption) ) {
-                    sb.append(caption).append("\n\n");
-                }
-                if( StringUtils.hasText(description) ) {
-                    sb.append(description).append("\n\n");
-                }
-                if( StringUtils.hasText(version) ) {
-                    sb.append(getApplicationConfig().messageResolver().getMessage("aboutBox.version.label")).append(": ").append(version).append("\n");
-                }
-                if( StringUtils.hasText(buildId) ) {
-                    sb.append(getApplicationConfig().messageResolver().getMessage("aboutBox.buildId.label")).append(": ").append(buildId).append("\n");
-                }
-                txtDescriptor.setText(sb.toString());
-            }
-            return txtDescriptor;
-        }
-
-        /**
-         * Construct the main dialog pane.
-         * @return Constructed component
-         */
-        protected JComponent createDialogContentPane() {
-            JPanel dialogPanel = new JPanel(new BorderLayout());
-
-            // Add in the application descriptor data, if available
-            dialogPanel.add(createApplicationDescriptorComponent(), BorderLayout.NORTH);
-
-            // If a text file resource has been specified, then construct the
-            // scroller to show it.
-            if( aboutTextPath != null ) {
-                try {
-                    scroller = new HtmlScroller(false, 2000, 15, 10);
-                    String text = FileCopyUtils.copyToString(new BufferedReader(new InputStreamReader(aboutTextPath
-                            .getInputStream())));
-                    scroller.setHtml(text);
-                } catch( IOException e ) {
-                    final IllegalStateException exp = new IllegalStateException("About text not accessible: "
-                            + e.getMessage());
-                    exp.setStackTrace(e.getStackTrace());
-                    throw exp;
-                }
-                dialogPanel.add(scroller);
-                dialogPanel.setPreferredSize(new Dimension(scroller.getPreferredSize().width, 300));
-            } else {
-                // Set the preferred size
-                dialogPanel.setPreferredSize(new Dimension( 300, 200));
-            }
-            dialogPanel.add(new JSeparator(), BorderLayout.SOUTH);
-            return dialogPanel;
-        }
-
-        protected void onAboutToShow() {
-            if( scroller != null ) {
-                try {
-                    String text = FileCopyUtils.copyToString(new BufferedReader(new InputStreamReader(aboutTextPath
-                            .getInputStream())));
-                    scroller.setHtml(text);
-                }
-                catch (IOException e) {
-                    final IllegalStateException exp =
-                            new IllegalStateException("About text not accessible: "+e.getMessage());
-                    exp.setStackTrace(e.getStackTrace());
-                    throw exp;
-                }
-                scroller.reset();
-                scroller.startScrolling();
-            }
-        }
-
-        protected boolean onFinish() {
-            if( scroller != null ) {
-                scroller.pauseScrolling();
-            }
-            return true;
-        }
-
-        protected java.util.List<AbstractCommand> getCommandGroupMembers() {
-            return Lists.<AbstractCommand>newArrayList(getFinishCommand());
-        }
-
-        /**
-         * Get the scrolling HTML panel.
-         * @return scroller
-         */
-        protected HtmlScroller getHtmlScroller() {
-            return scroller;
-        }
-    }
-
-    /**
-     * A panel that scrolls the content of a HTML document.
-     *
-     * @author Oliver Hutchison
-     */
-    protected static class HtmlScroller extends JViewport implements HyperlinkListener {
-
-        private HtmlPane htmlPane;
-
-        private Timer timer;
-
-        private int initalDelay;
-
-        private double incY = 0;
-
-        private double currentY = 0;
-
-        private double currentX = 0;
-
-        /**
-         * Created a new HtmlScroller.
-         *
-         * @param antiAlias
-         *            antialias the rendered HTML
-         * @param initalDelay
-         *            inital delay after which scrolling begins
-         * @param speedPixSec
-         *            scoll speed in pixels per second
-         * @param fps
-         *            number of updates per second
-         */
-        public HtmlScroller(boolean antiAlias, int initalDelay, int speedPixSec, int fps) {
-            this.initalDelay = initalDelay;
-
-            incY = (double)speedPixSec / (double)fps;
-
-            htmlPane = new HtmlPane();
-            htmlPane.setAntiAlias(antiAlias);
-            htmlPane.addHyperlinkListener(this);
-            setView(htmlPane);
-            timer = new Timer(1000 / fps, new ActionListener() {
-                public void actionPerformed(ActionEvent e) {
-                    int maxY = htmlPane.getHeight() - getHeight();
-                    currentY = Math.max(0, Math.min(currentY + incY, maxY));
-                    if (currentY <= 0 || currentY == maxY) {
-                        pauseScrolling();
-                    }
-                    setViewPositionInternal(new Point((int)currentX, (int)currentY));
-                }
-            });
-            reset();
-        }
-
-        /**
-         * Sets the HTML that will be rendered by this component.
-         */
-        public void setHtml(String html) {
-            htmlPane.setText(html);
-            setPreferredSize(htmlPane.getPreferredSize());
-        }
-
-        /**
-         * Resets this component to its inital state.
-         */
-        public final void reset() {
-            currentX = 0;
-            currentY = 0;
-            timer.setInitialDelay(initalDelay);
-            setViewPositionInternal(new Point((int)currentX, (int)currentY));
-        }
-
-        /**
-         * Starts the scoller
-         */
-        public void startScrolling() {
-            timer.start();
-        }
-
-        /**
-         * Pauses the scoller.
-         */
-        public void pauseScrolling() {
-            timer.stop();
-            timer.setInitialDelay(0);
-        }
-
-        public void setViewPosition(Point p) {
-            // ignore calls that are not internal
-        }
-
-        public void hyperlinkUpdate(HyperlinkEvent e) {
-            if (e.getEventType().equals(HyperlinkEvent.EventType.ENTERED)) {
-                enteredLink();
-            }
-            else if (e.getEventType().equals(HyperlinkEvent.EventType.EXITED)) {
-                exitedLink();
-            }
-        }
-
-        private void setViewPositionInternal(Point p) {
-            super.setViewPosition(p);
-        }
-
-        private void enteredLink() {
-            pauseScrolling();
-        }
-
-        private void exitedLink() {
-            startScrolling();
-        }
-    }
-=======
 	private Resource aboutTextPath;
 
 	@Autowired
@@ -619,5 +334,4 @@
 			startScrolling();
 		}
 	}
->>>>>>> 61eef1db
 }