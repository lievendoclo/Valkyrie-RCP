--- conflicted
+++ resolved
@@ -12,11 +12,8 @@
     apply plugin: "eclipse"
 
     group = "dk.navicon"
-<<<<<<< HEAD
     sourceCompatibility = 1.6
-=======
     ext.springVersion = "3.2.8.RELEASE"
->>>>>>> 61eef1db
 
     repositories {
         maven {
@@ -81,7 +78,6 @@
 project("valkyrie-rcp-core") {
     dependencies {
         compile project(":valkyrie-rcp-resources")
-<<<<<<< HEAD
         compile "com.l2fprod:l2fprod-common-all:${dependencyVersions.l2fprod}"
         compile "net.java.dev.glazedlists:glazedlists_java15:${dependencyVersions.glazedlists}"
         compile "commons-beanutils:commons-beanutils:${dependencyVersions.commons.beanutils}"
@@ -95,21 +91,6 @@
         compile "org.swinglabs.swingx:swingx-all:${dependencyVersions.swingx}"
         compile "com.jgoodies:forms:${dependencyVersions.jgoodies.forms}"
         compile("org.springframework.webflow:spring-binding:${dependencyVersions.spring.binding}") {
-=======
-        compile "com.l2fprod:l2fprod-common-all:7.3"
-        compile "net.java.dev.glazedlists:glazedlists_java15:1.9.0"
-        compile "commons-beanutils:commons-beanutils:1.8.3"
-        compile "commons-lang:commons-lang:2.6"
-        compile "commons-collections:commons-collections:3.2.1"
-        compile "commons-httpclient:commons-httpclient:3.1"
-        compile "com.google.guava:guava:14.0.1"
-        compile "org.springframework.security:spring-security-core:3.2.4.RELEASE"
-        compile "org.springframework.security:spring-security-config:3.2.4.RELEASE"
-        compile "org.springframework:spring-web:${springVersion}"
-        compile "org.swinglabs.swingx:swingx-all:1.6.5-1"
-        compile "com.jgoodies:forms:1.2.1"
-        compile("org.springframework.webflow:spring-binding:2.3.2.RELEASE") {
->>>>>>> 61eef1db
             exclude module: "spring-beans"
             exclude module: "spring-core"
             exclude module: "spring-context"
